/*
 * Copyright (C) 2015 Freie Universität Berlin
 *
 * This file is subject to the terms and conditions of the GNU Lesser
 * General Public License v2.1. See the file LICENSE in the top level
 * directory for more details.
 */

/**
 * @ingroup     drivers_at86rf2xx
 * @{
 *
 * @file
 * @brief       Netdev adaption for the AT86RF2xx drivers
 *
 * @author      Thomas Eichinger <thomas.eichinger@fu-berlin.de>
 * @author      Hauke Petersen <hauke.petersen@fu-berlin.de>
 * @author      Kévin Roussel <Kevin.Roussel@inria.fr>
 * @author      Martine Lenders <mlenders@inf.fu-berlin.de>
 *
 * @}
 */

#include <string.h>
#include <assert.h>
#include <errno.h>

#include "net/eui64.h"
#include "net/ieee802154.h"
#include "net/netdev.h"
#include "net/netdev/ieee802154.h"

#include "at86rf2xx.h"
#include "at86rf2xx_netdev.h"
#include "at86rf2xx_internal.h"
#include "at86rf2xx_registers.h"

#define ENABLE_DEBUG (0)
#include "debug.h"

#define _MAX_MHR_OVERHEAD   (25)

static int _send(netdev_t *netdev, const struct iovec *vector, unsigned count);
static int _recv(netdev_t *netdev, void *buf, size_t len, void *info);
static int _init(netdev_t *netdev);
static void _isr(netdev_t *netdev);
static int _get(netdev_t *netdev, netopt_t opt, void *val, size_t max_len);
static int _set(netdev_t *netdev, netopt_t opt, const void *val, size_t len);

const netdev_driver_t at86rf2xx_driver = {
    .send = _send,
    .recv = _recv,
    .init = _init,
    .isr = _isr,
    .get = _get,
    .set = _set,
};

static void _irq_handler(void *arg)
{
    netdev_t *dev = (netdev_t *) arg;

    if (dev->event_callback) {
#if MODULE_OPENTHREAD
        if (((at86rf2xx_t *) dev)->netdev.flags & AT86RF2XX_OPT_TELL_TX_END) {
            dev->event_callback(dev, NETDEV_EVENT_ISR2);
        } else {
            dev->event_callback(dev, NETDEV_EVENT_ISR);
        }
#else
        dev->event_callback(dev, NETDEV_EVENT_ISR);
#endif
    }
}

static int _init(netdev_t *netdev)
{
    at86rf2xx_t *dev = (at86rf2xx_t *)netdev;

    /* initialize GPIOs */
    spi_init_cs(dev->params.spi, dev->params.cs_pin);
    gpio_init(dev->params.sleep_pin, GPIO_OUT);
    gpio_clear(dev->params.sleep_pin);
    gpio_init(dev->params.reset_pin, GPIO_OUT);
    gpio_set(dev->params.reset_pin);
    gpio_init_int(dev->params.int_pin, GPIO_IN, GPIO_RISING, _irq_handler, dev);

    /* reset device to default values and put it into RX state */
    at86rf2xx_reset(dev);

    /* test if the SPI is set up correctly and the device is responding */
    if (at86rf2xx_reg_read(dev, AT86RF2XX_REG__PART_NUM) !=
        AT86RF2XX_PARTNUM) {
        DEBUG("[at86rf2xx] error: unable to read correct part number\n");
        return -1;
    }

#ifdef MODULE_NETSTATS_L2
    memset(&netdev->stats, 0, sizeof(netstats_t));
#endif

    return 0;
}

static int _send(netdev_t *netdev, const struct iovec *vector, unsigned count)
{
    at86rf2xx_t *dev = (at86rf2xx_t *)netdev;
    const struct iovec *ptr = vector;
    size_t len = 0;

    at86rf2xx_tx_prepare(dev);

    /* load packet data into FIFO */
    for (unsigned i = 0; i < count; i++, ptr++) {
        /* current packet data + FCS too long */
        if ((len + ptr->iov_len + 2) > AT86RF2XX_MAX_PKT_LENGTH) {
            DEBUG("[at86rf2xx] error: packet too large (%u byte) to be send\n",
                  (unsigned)len + 2);
            return -EOVERFLOW;
        }
#ifdef MODULE_NETSTATS_L2
        netdev->stats.tx_bytes += len;
#endif
        len = at86rf2xx_tx_load(dev, ptr->iov_base, ptr->iov_len, len);
    }

    /* send data out directly if pre-loading id disabled */
    if (!(dev->netdev.flags & AT86RF2XX_OPT_PRELOADING)) {
        at86rf2xx_tx_exec(dev);
    }
    /* return the number of bytes that were actually send out */
    return (int)len;
}

static int _recv(netdev_t *netdev, void *buf, size_t len, void *info)
{
    at86rf2xx_t *dev = (at86rf2xx_t *)netdev;
    uint8_t phr;
    size_t pkt_len;

    /* frame buffer protection will be unlocked as soon as at86rf2xx_fb_stop()
     * is called*/
    at86rf2xx_fb_start(dev);

    /* get the size of the received packet */
    at86rf2xx_fb_read(dev, &phr, 1);

    /* ignore MSB (refer p.80) and substract length of FCS field */
    pkt_len = (phr & 0x7f) - 2;

    /* just return length when buf == NULL */
    if (buf == NULL) {
        at86rf2xx_fb_stop(dev);
        return pkt_len;
    }
    /* not enough space in buf */
    if (pkt_len > len) {
        at86rf2xx_fb_stop(dev);
        return -ENOBUFS;
    }
    #ifdef MODULE_NETSTATS_L2
        netdev->stats.rx_count++;
        netdev->stats.rx_bytes += pkt_len;
    #endif
    /* copy payload */
    at86rf2xx_fb_read(dev, (uint8_t *)buf, pkt_len);

    /* Ignore FCS but advance fb read - we must give a temporary buffer here,
     * as we are not allowed to issue SPI transfers without any buffer */
    uint8_t tmp[2];
    at86rf2xx_fb_read(dev, tmp, 2);
    (void)tmp;

    if (info != NULL) {
        netdev_ieee802154_rx_info_t *radio_info = info;
        at86rf2xx_fb_read(dev, &(radio_info->lqi), 1);
#ifndef MODULE_AT86RF231
        at86rf2xx_fb_read(dev, &(radio_info->rssi), 1);
        at86rf2xx_fb_stop(dev);
#else
        at86rf2xx_fb_stop(dev);
        radio_info->rssi = at86rf2xx_reg_read(dev, AT86RF2XX_REG__PHY_ED_LEVEL);
#endif
    }
    else {
        at86rf2xx_fb_stop(dev);
    }

    return pkt_len;
}

static int _set_state(at86rf2xx_t *dev, netopt_state_t state)
{
    switch (state) {
        case NETOPT_STATE_STANDBY:
            at86rf2xx_set_state(dev, AT86RF2XX_STATE_TRX_OFF);
            break;
        case NETOPT_STATE_SLEEP:
            at86rf2xx_set_state(dev, AT86RF2XX_STATE_SLEEP);
            break;
        case NETOPT_STATE_IDLE:
            at86rf2xx_set_state(dev, AT86RF2XX_STATE_RX_AACK_ON);
            break;
        case NETOPT_STATE_TX:
            if (dev->netdev.flags & AT86RF2XX_OPT_PRELOADING) {
                at86rf2xx_tx_exec(dev);
            }
            break;
        case NETOPT_STATE_RESET:
            at86rf2xx_reset(dev);
            break;
        default:
            return -ENOTSUP;
    }
    return sizeof(netopt_state_t);
}

netopt_state_t _get_state(at86rf2xx_t *dev)
{
    switch (at86rf2xx_get_status(dev)) {
        case AT86RF2XX_STATE_SLEEP:
            return NETOPT_STATE_SLEEP;
        case AT86RF2XX_STATE_TRX_OFF:
            return NETOPT_STATE_STANDBY;
        case AT86RF2XX_STATE_BUSY_RX_AACK:
            return NETOPT_STATE_RX;
        case AT86RF2XX_STATE_BUSY_TX_ARET:
        case AT86RF2XX_STATE_TX_ARET_ON:
            return NETOPT_STATE_TX;
        case AT86RF2XX_STATE_RX_AACK_ON:
        default:
            return NETOPT_STATE_IDLE;
    }
}

static int _get(netdev_t *netdev, netopt_t opt, void *val, size_t max_len)
{
    at86rf2xx_t *dev = (at86rf2xx_t *) netdev;

    if (netdev == NULL) {
        return -ENODEV;
    }

    /* getting these options doesn't require the transceiver to be responsive */
    switch (opt) {
        case NETOPT_CHANNEL_PAGE:
            assert(max_len >= sizeof(uint16_t));
            ((uint8_t *)val)[1] = 0;
            ((uint8_t *)val)[0] = at86rf2xx_get_page(dev);
            return sizeof(uint16_t);

        case NETOPT_MAX_PACKET_SIZE:
            assert(max_len >= sizeof(int16_t));
            *((uint16_t *)val) = AT86RF2XX_MAX_PKT_LENGTH - _MAX_MHR_OVERHEAD;
            return sizeof(uint16_t);

        case NETOPT_STATE:
            assert(max_len >= sizeof(netopt_state_t));
            *((netopt_state_t *)val) = _get_state(dev);
            return sizeof(netopt_state_t);

        case NETOPT_PRELOADING:
            if (dev->netdev.flags & AT86RF2XX_OPT_PRELOADING) {
                *((netopt_enable_t *)val) = NETOPT_ENABLE;
            }
            else {
                *((netopt_enable_t *)val) = NETOPT_DISABLE;
            }
            return sizeof(netopt_enable_t);

        case NETOPT_PROMISCUOUSMODE:
            if (dev->netdev.flags & AT86RF2XX_OPT_PROMISCUOUS) {
                *((netopt_enable_t *)val) = NETOPT_ENABLE;
            }
            else {
                *((netopt_enable_t *)val) = NETOPT_DISABLE;
            }
            return sizeof(netopt_enable_t);

        case NETOPT_RX_START_IRQ:
            *((netopt_enable_t *)val) =
                !!(dev->netdev.flags & AT86RF2XX_OPT_TELL_RX_START);
            return sizeof(netopt_enable_t);

        case NETOPT_RX_END_IRQ:
            *((netopt_enable_t *)val) =
                !!(dev->netdev.flags & AT86RF2XX_OPT_TELL_RX_END);
            return sizeof(netopt_enable_t);

        case NETOPT_TX_START_IRQ:
            *((netopt_enable_t *)val) =
                !!(dev->netdev.flags & AT86RF2XX_OPT_TELL_TX_START);
            return sizeof(netopt_enable_t);

        case NETOPT_TX_END_IRQ:
            *((netopt_enable_t *)val) =
                !!(dev->netdev.flags & AT86RF2XX_OPT_TELL_TX_END);
            return sizeof(netopt_enable_t);

        case NETOPT_CSMA:
            *((netopt_enable_t *)val) =
                !!(dev->netdev.flags & AT86RF2XX_OPT_CSMA);
            return sizeof(netopt_enable_t);

/* Only radios with the XAH_CTRL_2 register support frame retry reporting */
#if AT86RF2XX_HAVE_RETRIES
        case NETOPT_TX_RETRIES_NEEDED:
            assert(max_len >= sizeof(uint8_t));
            *((uint8_t *)val) = dev->tx_retries;
            return sizeof(uint8_t);
#endif

        default:
            /* Can still be handled in second switch */
            break;
    }

    int res;

    if (((res = netdev_ieee802154_get((netdev_ieee802154_t *)netdev, opt, val,
                                       max_len)) >= 0) || (res != -ENOTSUP)) {
        return res;
    }

    uint8_t old_state = at86rf2xx_get_status(dev);

    /* temporarily wake up if sleeping */
    if (old_state == AT86RF2XX_STATE_SLEEP) {
        at86rf2xx_assert_awake(dev);
    }

    /* these options require the transceiver to be not sleeping*/
    switch (opt) {
        case NETOPT_TX_POWER:
            assert(max_len >= sizeof(int16_t));
            *((uint16_t *)val) = at86rf2xx_get_txpower(dev);
            res = sizeof(uint16_t);
            break;

        case NETOPT_RETRANS:
            assert(max_len >= sizeof(uint8_t));
            *((uint8_t *)val) = at86rf2xx_get_max_retries(dev);
            res = sizeof(uint8_t);
            break;

        case NETOPT_CSMA_RETRIES:
            assert(max_len >= sizeof(uint8_t));
            *((uint8_t *)val) = at86rf2xx_get_csma_max_retries(dev);
            res = sizeof(uint8_t);
            break;

        case NETOPT_CCA_THRESHOLD:
            assert(max_len >= sizeof(int8_t));
            *((int8_t *)val) = at86rf2xx_get_cca_threshold(dev);
            res = sizeof(int8_t);
            break;

        case NETOPT_IS_CHANNEL_CLR:
            assert(max_len >= sizeof(netopt_enable_t));
            *((netopt_enable_t *)val) = at86rf2xx_cca(dev);
            res = sizeof(netopt_enable_t);
            break;

        case NETOPT_LAST_ED_LEVEL:
            assert(max_len >= sizeof(int8_t));
            *((int8_t *)val) = at86rf2xx_get_ed_level(dev);
            res = sizeof(int8_t);
            break;

        default:
            res = -ENOTSUP;
            break;
    }

    /* go back to sleep if were sleeping */
    if (old_state == AT86RF2XX_STATE_SLEEP) {
        at86rf2xx_set_state(dev, AT86RF2XX_STATE_SLEEP);
    }

    return res;
}

static int _set(netdev_t *netdev, netopt_t opt, const void *val, size_t len)
{
    at86rf2xx_t *dev = (at86rf2xx_t *) netdev;
    uint8_t old_state = at86rf2xx_get_status(dev);
    int res = -ENOTSUP;

    if (dev == NULL) {
        return -ENODEV;
    }

    /* temporarily wake up if sleeping and opt != NETOPT_STATE.
     * opt != NETOPT_STATE check prevents redundant wake-up.
     * when opt == NETOPT_STATE, at86rf2xx_set_state() will wake up the
     * radio if needed. */
    if ((old_state == AT86RF2XX_STATE_SLEEP) && (opt != NETOPT_STATE)) {
        at86rf2xx_assert_awake(dev);
    }

    switch (opt) {
        case NETOPT_ADDRESS:
            assert(len <= sizeof(uint16_t));
            at86rf2xx_set_addr_short(dev, *((const uint16_t *)val));
            /* don't set res to set netdev_ieee802154_t::short_addr */
            break;
        case NETOPT_ADDRESS_LONG:
            assert(len <= sizeof(uint64_t));
            at86rf2xx_set_addr_long(dev, *((const uint64_t *)val));
            /* don't set res to set netdev_ieee802154_t::long_addr */
            break;
        case NETOPT_NID:
            assert(len <= sizeof(uint16_t));
            at86rf2xx_set_pan(dev, *((const uint16_t *)val));
            /* don't set res to set netdev_ieee802154_t::pan */
            break;
        case NETOPT_CHANNEL:
            assert(len != sizeof(uint8_t));
            uint8_t chan = ((const uint8_t *)val)[0];
            if (chan < AT86RF2XX_MIN_CHANNEL ||
                chan > AT86RF2XX_MAX_CHANNEL) {
                res = -EINVAL;
                break;
            }
            at86rf2xx_set_chan(dev, chan);
            /* don't set res to set netdev_ieee802154_t::chan */
            break;

        case NETOPT_CHANNEL_PAGE:
            assert(len != sizeof(uint8_t));
            uint8_t page = ((const uint8_t *)val)[0];
#ifdef MODULE_AT86RF212B
            if ((page != 0) && (page != 2)) {
                res = -EINVAL;
            }
            else {
                at86rf2xx_set_page(dev, page);
                res = sizeof(uint8_t);
            }
#else
            /* rf23x only supports page 0, no need to configure anything in the driver. */
            if (page != 0) {
                res = -EINVAL;
            }
            else {
                res = sizeof(uint8_t);
            }
#endif
            break;

        case NETOPT_TX_POWER:
            assert(len <= sizeof(int16_t));
            at86rf2xx_set_txpower(dev, *((const int16_t *)val));
            res = sizeof(uint16_t);
            break;

        case NETOPT_STATE:
            assert(len <= sizeof(netopt_state_t));
            res = _set_state(dev, *((const netopt_state_t *)val));
            break;

        case NETOPT_AUTOACK:
            at86rf2xx_set_option(dev, AT86RF2XX_OPT_AUTOACK,
                                 ((const bool *)val)[0]);
            /* don't set res to set netdev_ieee802154_t::flags */
            break;

		case NETOPT_ACK_PENDING:
			at86rf2xx_set_option(dev, AT86RF2XX_OPT_ACK_PENDING,
						         ((bool *)val)[0]);
            break;

        case NETOPT_RETRANS:
            assert(len <= sizeof(uint8_t));
            at86rf2xx_set_max_retries(dev, *((const uint8_t *)val));
            res = sizeof(uint8_t);
            break;

        case NETOPT_PRELOADING:
            at86rf2xx_set_option(dev, AT86RF2XX_OPT_PRELOADING,
                                 ((const bool *)val)[0]);
            res = sizeof(netopt_enable_t);
            break;

        case NETOPT_PROMISCUOUSMODE:
            at86rf2xx_set_option(dev, AT86RF2XX_OPT_PROMISCUOUS,
                                 ((const bool *)val)[0]);
            res = sizeof(netopt_enable_t);
            break;

        case NETOPT_RX_START_IRQ:
            at86rf2xx_set_option(dev, AT86RF2XX_OPT_TELL_RX_START,
                                 ((const bool *)val)[0]);
            res = sizeof(netopt_enable_t);
            break;

        case NETOPT_RX_END_IRQ:
            at86rf2xx_set_option(dev, AT86RF2XX_OPT_TELL_RX_END,
                                 ((const bool *)val)[0]);
            res = sizeof(netopt_enable_t);
            break;

        case NETOPT_TX_START_IRQ:
            at86rf2xx_set_option(dev, AT86RF2XX_OPT_TELL_TX_START,
                                 ((const bool *)val)[0]);
            res = sizeof(netopt_enable_t);
            break;

        case NETOPT_TX_END_IRQ:
            at86rf2xx_set_option(dev, AT86RF2XX_OPT_TELL_TX_END,
                                 ((const bool *)val)[0]);
            res = sizeof(netopt_enable_t);
            break;

        case NETOPT_CSMA:
            at86rf2xx_set_option(dev, AT86RF2XX_OPT_CSMA,
                                 ((const bool *)val)[0]);
            res = sizeof(netopt_enable_t);
            break;

        case NETOPT_CSMA_RETRIES:
            assert(len <= sizeof(uint8_t));
            if( !(dev->netdev.flags & AT86RF2XX_OPT_CSMA ||
                (*((uint8_t *)val) > 5)) ) {
                /* If CSMA is disabled, don't allow setting retries */
                res = -EINVAL;
            }
            else {
                at86rf2xx_set_csma_max_retries(dev, *((const uint8_t *)val));
                res = sizeof(uint8_t);
            }
            break;

        case NETOPT_CCA_THRESHOLD:
            assert(len <= sizeof(int8_t));
            at86rf2xx_set_cca_threshold(dev, *((const int8_t *)val));
            res = sizeof(int8_t);
            break;

        default:
            break;
    }

    /* go back to sleep if were sleeping and state hasn't been changed */
    if ((old_state == AT86RF2XX_STATE_SLEEP) &&
        (opt != NETOPT_STATE)) {
        at86rf2xx_set_state(dev, AT86RF2XX_STATE_SLEEP);
    }

    if (res == -ENOTSUP) {
        res = netdev_ieee802154_set((netdev_ieee802154_t *)netdev, opt,
                                     val, len);
    }

    return res;
}

static void _isr(netdev_t *netdev)
{
    at86rf2xx_t *dev = (at86rf2xx_t *) netdev;
    uint8_t irq_mask;
    uint8_t state;
    uint8_t trac_status;

    /* If transceiver is sleeping register access is impossible and frames are
     * lost anyway, so return immediately.
     */
    state = at86rf2xx_get_status(dev);
    if (state == AT86RF2XX_STATE_SLEEP) {
        return;
    }

    /* read (consume) device status */
    irq_mask = at86rf2xx_reg_read(dev, AT86RF2XX_REG__IRQ_STATUS);

    trac_status = at86rf2xx_reg_read(dev, AT86RF2XX_REG__TRX_STATE) &
                  AT86RF2XX_TRX_STATE_MASK__TRAC;

    if (irq_mask & AT86RF2XX_IRQ_STATUS_MASK__RX_START) {
        netdev->event_callback(netdev, NETDEV_EVENT_RX_STARTED);
        DEBUG("[at86rf2xx] EVT - RX_START\n");
    }

    if (irq_mask & AT86RF2XX_IRQ_STATUS_MASK__TRX_END) {
        if (state == AT86RF2XX_STATE_RX_AACK_ON ||
            state == AT86RF2XX_STATE_BUSY_RX_AACK) {
            DEBUG("[at86rf2xx] EVT - RX_END\n");
            if (!(dev->netdev.flags & AT86RF2XX_OPT_TELL_RX_END)) {
                return;
            }
            netdev->event_callback(netdev, NETDEV_EVENT_RX_COMPLETE);
        }
        else if (state == AT86RF2XX_STATE_TX_ARET_ON ||
                 state == AT86RF2XX_STATE_BUSY_TX_ARET) {
            /* check for more pending TX calls and return to idle state if
             * there are none */
            assert(dev->pending_tx != 0);
            if ((--dev->pending_tx) == 0) {
<<<<<<< HEAD
#if MODULE_GNRC_LASMAC
#if LEAF_NODE
				/* Wake up for a while when receiving an ACK with pending bit */
				if (trac_status == AT86RF2XX_TRX_STATE__TRAC_SUCCESS_DATA_PENDING) {
	                dev->idle_state = AT86RF2XX_STATE_RX_AACK_ON;		
				}
#endif
=======
#if MODULE_OPENTHREAD
				/* Wake up for a while when receiving an ACK with pending bit */
				if (trac_status == AT86RF2XX_TRX_STATE__TRAC_SUCCESS_DATA_PENDING) {
	                dev->idle_state = AT86RF2XX_STATE_RX_AACK_ON;		      
				} else {
                    dev->idle_state = AT86RF2XX_STATE_SLEEP;		
                }
>>>>>>> e48773d0
#endif
                at86rf2xx_set_state(dev, dev->idle_state);
                DEBUG("[at86rf2xx] return to state 0x%x\n", dev->idle_state);
            }
/* Only radios with the XAH_CTRL_2 register support frame retry reporting */
#if AT86RF2XX_HAVE_RETRIES
            dev->tx_retries = ( at86rf2xx_reg_read(dev, AT86RF2XX_REG__XAH_CTRL_2) &
                                AT86RF2XX_XAH_CTRL_2__ARET_FRAME_RETRIES_MASK ) >>
                              AT86RF2XX_XAH_CTRL_2__ARET_FRAME_RETRIES_OFFSET;
#endif

            DEBUG("[at86rf2xx] EVT - TX_END\n");

            if (netdev->event_callback && (dev->netdev.flags & AT86RF2XX_OPT_TELL_TX_END)) {
                switch (trac_status) {
#ifdef MODULE_OPENTHREAD
                    case AT86RF2XX_TRX_STATE__TRAC_SUCCESS:
                        netdev->event_callback(netdev, NETDEV_EVENT_TX_COMPLETE);
                        DEBUG("[at86rf2xx] TX SUCCESS\n");
                        break;
                    case AT86RF2XX_TRX_STATE__TRAC_SUCCESS_DATA_PENDING:
                        netdev->event_callback(netdev, NETDEV_EVENT_TX_COMPLETE_DATA_PENDING);
                        DEBUG("[at86rf2xx] TX SUCCESS DATA PENDING\n");
                        break;
#else
                    case AT86RF2XX_TRX_STATE__TRAC_SUCCESS:
                    case AT86RF2XX_TRX_STATE__TRAC_SUCCESS_DATA_PENDING:
                        netdev->event_callback(netdev, NETDEV_EVENT_TX_COMPLETE);
                        DEBUG("[at86rf2xx] TX SUCCESS\n");
                        break;
#endif
                    case AT86RF2XX_TRX_STATE__TRAC_NO_ACK:
                        netdev->event_callback(netdev, NETDEV_EVENT_TX_NOACK);
                        DEBUG("[at86rf2xx] TX NO_ACK\n");
                        break;
                    case AT86RF2XX_TRX_STATE__TRAC_CHANNEL_ACCESS_FAILURE:
                        netdev->event_callback(netdev, NETDEV_EVENT_TX_MEDIUM_BUSY);
                        DEBUG("[at86rf2xx] TX_CHANNEL_ACCESS_FAILURE\n");
                        break;
                    default:
                        DEBUG("[at86rf2xx] Unhandled TRAC_STATUS: %d\n",
                              trac_status >> 5);
                }
            }
        }
    }
}<|MERGE_RESOLUTION|>--- conflicted
+++ resolved
@@ -596,7 +596,6 @@
              * there are none */
             assert(dev->pending_tx != 0);
             if ((--dev->pending_tx) == 0) {
-<<<<<<< HEAD
 #if MODULE_GNRC_LASMAC
 #if LEAF_NODE
 				/* Wake up for a while when receiving an ACK with pending bit */
@@ -604,7 +603,7 @@
 	                dev->idle_state = AT86RF2XX_STATE_RX_AACK_ON;		
 				}
 #endif
-=======
+#endif
 #if MODULE_OPENTHREAD
 				/* Wake up for a while when receiving an ACK with pending bit */
 				if (trac_status == AT86RF2XX_TRX_STATE__TRAC_SUCCESS_DATA_PENDING) {
@@ -612,7 +611,6 @@
 				} else {
                     dev->idle_state = AT86RF2XX_STATE_SLEEP;		
                 }
->>>>>>> e48773d0
 #endif
                 at86rf2xx_set_state(dev, dev->idle_state);
                 DEBUG("[at86rf2xx] return to state 0x%x\n", dev->idle_state);
