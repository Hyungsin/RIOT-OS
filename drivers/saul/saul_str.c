/*
 * Copyright (C) 2015 Freie Universität Berlin
 *
 * This file is subject to the terms and conditions of the GNU Lesser
 * General Public License v2.1. See the file LICENSE in the top level
 * directory for more details.
 */

/**
 * @ingroup     drivers_saul
 * @{
 *
 * @file
 * @brief       SAUL string functions
 *
 * @author      Hauke Petersen <hauke.petersen@fu-berlin.de>
 *
 * @}
 */

#include <stdint.h>

#include "saul.h"

/*
 * This is surely not the most beautiful implementation of a stringification
 * function, but works...
 */
const char *saul_class_to_str(const uint8_t class_id)
{
    switch (class_id) {
        case SAUL_CLASS_UNDEF:  return "CLASS_UNDEF";
        case SAUL_ACT_ANY:      return "ACT_ANY";
        case SAUL_ACT_LED_RGB:  return "ACT_LED_RGB";
        case SAUL_ACT_SERVO:    return "ACT_SERVO";
        case SAUL_ACT_MOTOR:    return "ACT_MOTOR";
        case SAUL_ACT_SWITCH:   return "ACT_SWITCH";
        case SAUL_ACT_DIMMER:   return "ACT_DIMMER";
        case SAUL_SENSE_ANY:    return "SENSE_ANY";
        case SAUL_SENSE_BTN:    return "SENSE_BTN";
        case SAUL_SENSE_TEMP:   return "SENSE_TEMP";
        case SAUL_SENSE_HUM:    return "SENSE_HUM";
        case SAUL_SENSE_LIGHT:  return "SENSE_LIGHT";
        case SAUL_SENSE_ACCEL:  return "SENSE_ACCEL";
        case SAUL_SENSE_MAG:    return "SENSE_MAG";
        case SAUL_SENSE_GYRO:   return "SENSE_GYRO";
        case SAUL_SENSE_COLOR:  return "SENSE_COLOR";
        case SAUL_SENSE_PRESS:  return "SENSE_PRESS";
        case SAUL_SENSE_ANALOG: return "SENSE_ANALOG";
<<<<<<< HEAD
        case SAUL_SENSE_OCCUP:  return "SENSE_OCCUP";
=======
        case SAUL_SENSE_RADTEMP:return "SENSE_RADTEMP";
>>>>>>> c0e528c5
        case SAUL_CLASS_ANY:    return "CLASS_ANY";
        default:                return "CLASS_UNKNOWN";
    }
}<|MERGE_RESOLUTION|>--- conflicted
+++ resolved
@@ -47,11 +47,8 @@
         case SAUL_SENSE_COLOR:  return "SENSE_COLOR";
         case SAUL_SENSE_PRESS:  return "SENSE_PRESS";
         case SAUL_SENSE_ANALOG: return "SENSE_ANALOG";
-<<<<<<< HEAD
         case SAUL_SENSE_OCCUP:  return "SENSE_OCCUP";
-=======
         case SAUL_SENSE_RADTEMP:return "SENSE_RADTEMP";
->>>>>>> c0e528c5
         case SAUL_CLASS_ANY:    return "CLASS_ANY";
         default:                return "CLASS_UNKNOWN";
     }
