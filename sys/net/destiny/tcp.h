<<<<<<< HEAD
/**
 * Destiny TCP header
 *
 * Copyright (C) 2013  INRIA.
 *
 * This file subject to the terms and conditions of the GNU Lesser General
 * Public License. See the file LICENSE in the top level directory for more
 * details.
 *
 * @ingroup destiny 
 * @{
 * @file    tcp.c
 * @brief   TCP data structs and prototypes
 * @author  Oliver Gesch <oliver.gesch@googlemail.com>
 * @}
 */

#ifndef TCP_H_
#define TCP_H_

#define TCP_HDR_LEN 			20

#define TCP_EOO_OPTION			0x00		// End of option list
#define TCP_NOP_OPTION			0x01		// No operation
#define TCP_MSS_OPTION			0x02		// Maximum segment size
#define TCP_WSF_OPTION			0x03		// Window scale factor
#define TCP_TS_OPTION			0x08		// Timestamp

enum tcp_flags {
    TCP_ACK			= 0x08,
    TCP_URG_PSH		= 0x14,
    TCP_RST			= 0x20,
    TCP_SYN			= 0x40,
    TCP_SYN_ACK		= 0x48,
    TCP_FIN			= 0x80,
    TCP_FIN_ACK		= 0x88
};

enum tcp_states {
    CLOSED      	= 0,
    LISTEN      	= 1,
    SYN_SENT    	= 2,
    SYN_RCVD    	= 3,
    ESTABLISHED 	= 4,
    FIN_WAIT_1  	= 5,
    FIN_WAIT_2  	= 6,
    CLOSE_WAIT  	= 7,
    CLOSING     	= 8,
    LAST_ACK    	= 9,
    TIME_WAIT   	= 10,
    UNKNOWN			= 11
};

enum tcp_codes {
    UNDEFINED			= 0,
    PACKET_OK			= 1,
    CLOSE_CONN			= 2,
    SEQ_NO_TOO_SMALL	= 3,
    ACK_NO_TOO_SMALL 	= 4,
    ACK_NO_TOO_BIG		= 5
};

#define REMOVE_RESERVED 		0xFC

#define IS_TCP_ACK(a) 			((a & TCP_ACK) 		== TCP_ACK)	// Test for ACK flag only, ignore URG und PSH flag
#define IS_TCP_RST(a) 			((a & TCP_RST) 		== TCP_RST)
#define IS_TCP_SYN(a) 			((a & TCP_SYN) 		== TCP_SYN)
#define IS_TCP_SYN_ACK(a) 		((a & TCP_SYN_ACK)	== TCP_SYN_ACK)
#define IS_TCP_FIN(a) 			((a & TCP_FIN) 		== TCP_FIN)
#define IS_TCP_FIN_ACK(a) 		((a & TCP_FIN_ACK) 	== TCP_FIN_ACK)

#define SET_TCP_ACK(a)			a = ((a & 0x00) | TCP_ACK)
#define SET_TCP_RST(a) 			a = ((a & 0x00) | TCP_RST)
#define SET_TCP_SYN(a) 			a = ((a & 0x00) | TCP_SYN)
#define SET_TCP_SYN_ACK(a) 		a = ((a & 0x00) | TCP_SYN_ACK)
#define SET_TCP_FIN(a) 			a = ((a & 0x00) | TCP_FIN)
#define SET_TCP_FIN_ACK(a) 		a = ((a & 0x00) | TCP_FIN_ACK)

#define TCP_STACK_SIZE 			1024

#include "ipv6.h"

typedef struct __attribute__((packed)) tcp_mms_o_t {
    uint8_t		kind;
    uint8_t		len;
    uint16_t	mss;
} tcp_mss_option_t;

typedef struct __attribute__((packed)) tcp_h_t {
    uint16_t 	src_port;
    uint16_t 	dst_port;
    uint32_t 	seq_nr;
    uint32_t 	ack_nr;
    uint8_t 	dataOffset_reserved;
    uint8_t 	reserved_flags;
    uint16_t 	window;
    uint16_t	checksum;
    uint16_t	urg_pointer;
} tcp_hdr_t;

#ifdef TCP_HC
mutex_t				global_context_counter_mutex;
uint8_t				global_context_counter;
#endif

mutex_t				global_sequence_clunter_mutex;
uint32_t			global_sequence_counter;

void tcp_packet_handler(void);
uint16_t tcp_csum(ipv6_hdr_t *ipv6_header, tcp_hdr_t *tcp_header);
void printTCPHeader(tcp_hdr_t *tcp_header);
void printArrayRange_tcp(uint8_t *udp_header, uint16_t len);

#endif /* TCP_H_ */
=======
/**
 * Destiny TCP header
 *
 * Copyright (C) 2013  INRIA.
 *
 * This file subject to the terms and conditions of the GNU Lesser General
 * Public License. See the file LICENSE in the top level directory for more
 * details.
 *
 * @ingroup destiny 
 * @{
 * @file    tcp.c
 * @brief   TCP data structs and prototypes
 * @author  Oliver Gesch <oliver.gesch@googlemail.com>
 * @}
 */

#ifndef TCP_H_
#define TCP_H_

#define TCP_HDR_LEN 			20

#define TCP_EOO_OPTION			0x00		// End of option list
#define TCP_NOP_OPTION			0x01		// No operation
#define TCP_MSS_OPTION			0x02		// Maximum segment size
#define TCP_WSF_OPTION			0x03		// Window scale factor
#define TCP_TS_OPTION			0x08		// Timestamp

enum tcp_flags {
    TCP_ACK			= 0x08,
    TCP_URG_PSH		= 0x14,
    TCP_RST			= 0x20,
    TCP_SYN			= 0x40,
    TCP_SYN_ACK		= 0x48,
    TCP_FIN			= 0x80,
    TCP_FIN_ACK		= 0x88
};

enum tcp_states {
    CLOSED      	= 0,
    LISTEN      	= 1,
    SYN_SENT    	= 2,
    SYN_RCVD    	= 3,
    ESTABLISHED 	= 4,
    FIN_WAIT_1  	= 5,
    FIN_WAIT_2  	= 6,
    CLOSE_WAIT  	= 7,
    CLOSING     	= 8,
    LAST_ACK    	= 9,
    TIME_WAIT   	= 10,
    UNKNOWN			= 11
};

enum tcp_codes {
    UNDEFINED			= 0,
    PACKET_OK			= 1,
    CLOSE_CONN			= 2,
    SEQ_NO_TOO_SMALL	= 3,
    ACK_NO_TOO_SMALL 	= 4,
    ACK_NO_TOO_BIG		= 5
};

#define REMOVE_RESERVED 		0xFC

#define IS_TCP_ACK(a) 			((a & TCP_ACK) 		== TCP_ACK)	// Test for ACK flag only, ignore URG und PSH flag
#define IS_TCP_RST(a) 			((a & TCP_RST) 		== TCP_RST)
#define IS_TCP_SYN(a) 			((a & TCP_SYN) 		== TCP_SYN)
#define IS_TCP_SYN_ACK(a) 		((a & TCP_SYN_ACK)	== TCP_SYN_ACK)
#define IS_TCP_FIN(a) 			((a & TCP_FIN) 		== TCP_FIN)
#define IS_TCP_FIN_ACK(a) 		((a & TCP_FIN_ACK) 	== TCP_FIN_ACK)

#define SET_TCP_ACK(a)			a = ((a & 0x00) | TCP_ACK)
#define SET_TCP_RST(a) 			a = ((a & 0x00) | TCP_RST)
#define SET_TCP_SYN(a) 			a = ((a & 0x00) | TCP_SYN)
#define SET_TCP_SYN_ACK(a) 		a = ((a & 0x00) | TCP_SYN_ACK)
#define SET_TCP_FIN(a) 			a = ((a & 0x00) | TCP_FIN)
#define SET_TCP_FIN_ACK(a) 		a = ((a & 0x00) | TCP_FIN_ACK)

#define TCP_STACK_SIZE 			1024

#include "../sixlowpan/sixlowip.h"

typedef struct __attribute__((packed)) tcp_mms_o_t {
    uint8_t		kind;
    uint8_t		len;
    uint16_t	mss;
} tcp_mss_option_t;

typedef struct __attribute__((packed)) tcp_h_t {
    uint16_t 	src_port;
    uint16_t 	dst_port;
    uint32_t 	seq_nr;
    uint32_t 	ack_nr;
    uint8_t 	dataOffset_reserved;
    uint8_t 	reserved_flags;
    uint16_t 	window;
    uint16_t	checksum;
    uint16_t	urg_pointer;
} tcp_hdr_t;

#ifdef TCP_HC
mutex_t				global_context_counter_mutex;
uint8_t				global_context_counter;
#endif

mutex_t				global_sequence_clunter_mutex;
uint32_t			global_sequence_counter;

void tcp_packet_handler(void);
uint16_t tcp_csum(ipv6_hdr_t *ipv6_header, tcp_hdr_t *tcp_header);
void printTCPHeader(tcp_hdr_t *tcp_header);
void printArrayRange_tcp(uint8_t *udp_header, uint16_t len);

#endif /* TCP_H_ */
>>>>>>> a3b754b6
<|MERGE_RESOLUTION|>--- conflicted
+++ resolved
@@ -1,4 +1,3 @@
-<<<<<<< HEAD
 /**
  * Destiny TCP header
  *
@@ -112,120 +111,4 @@
 void printTCPHeader(tcp_hdr_t *tcp_header);
 void printArrayRange_tcp(uint8_t *udp_header, uint16_t len);
 
-#endif /* TCP_H_ */
-=======
-/**
- * Destiny TCP header
- *
- * Copyright (C) 2013  INRIA.
- *
- * This file subject to the terms and conditions of the GNU Lesser General
- * Public License. See the file LICENSE in the top level directory for more
- * details.
- *
- * @ingroup destiny 
- * @{
- * @file    tcp.c
- * @brief   TCP data structs and prototypes
- * @author  Oliver Gesch <oliver.gesch@googlemail.com>
- * @}
- */
-
-#ifndef TCP_H_
-#define TCP_H_
-
-#define TCP_HDR_LEN 			20
-
-#define TCP_EOO_OPTION			0x00		// End of option list
-#define TCP_NOP_OPTION			0x01		// No operation
-#define TCP_MSS_OPTION			0x02		// Maximum segment size
-#define TCP_WSF_OPTION			0x03		// Window scale factor
-#define TCP_TS_OPTION			0x08		// Timestamp
-
-enum tcp_flags {
-    TCP_ACK			= 0x08,
-    TCP_URG_PSH		= 0x14,
-    TCP_RST			= 0x20,
-    TCP_SYN			= 0x40,
-    TCP_SYN_ACK		= 0x48,
-    TCP_FIN			= 0x80,
-    TCP_FIN_ACK		= 0x88
-};
-
-enum tcp_states {
-    CLOSED      	= 0,
-    LISTEN      	= 1,
-    SYN_SENT    	= 2,
-    SYN_RCVD    	= 3,
-    ESTABLISHED 	= 4,
-    FIN_WAIT_1  	= 5,
-    FIN_WAIT_2  	= 6,
-    CLOSE_WAIT  	= 7,
-    CLOSING     	= 8,
-    LAST_ACK    	= 9,
-    TIME_WAIT   	= 10,
-    UNKNOWN			= 11
-};
-
-enum tcp_codes {
-    UNDEFINED			= 0,
-    PACKET_OK			= 1,
-    CLOSE_CONN			= 2,
-    SEQ_NO_TOO_SMALL	= 3,
-    ACK_NO_TOO_SMALL 	= 4,
-    ACK_NO_TOO_BIG		= 5
-};
-
-#define REMOVE_RESERVED 		0xFC
-
-#define IS_TCP_ACK(a) 			((a & TCP_ACK) 		== TCP_ACK)	// Test for ACK flag only, ignore URG und PSH flag
-#define IS_TCP_RST(a) 			((a & TCP_RST) 		== TCP_RST)
-#define IS_TCP_SYN(a) 			((a & TCP_SYN) 		== TCP_SYN)
-#define IS_TCP_SYN_ACK(a) 		((a & TCP_SYN_ACK)	== TCP_SYN_ACK)
-#define IS_TCP_FIN(a) 			((a & TCP_FIN) 		== TCP_FIN)
-#define IS_TCP_FIN_ACK(a) 		((a & TCP_FIN_ACK) 	== TCP_FIN_ACK)
-
-#define SET_TCP_ACK(a)			a = ((a & 0x00) | TCP_ACK)
-#define SET_TCP_RST(a) 			a = ((a & 0x00) | TCP_RST)
-#define SET_TCP_SYN(a) 			a = ((a & 0x00) | TCP_SYN)
-#define SET_TCP_SYN_ACK(a) 		a = ((a & 0x00) | TCP_SYN_ACK)
-#define SET_TCP_FIN(a) 			a = ((a & 0x00) | TCP_FIN)
-#define SET_TCP_FIN_ACK(a) 		a = ((a & 0x00) | TCP_FIN_ACK)
-
-#define TCP_STACK_SIZE 			1024
-
-#include "../sixlowpan/sixlowip.h"
-
-typedef struct __attribute__((packed)) tcp_mms_o_t {
-    uint8_t		kind;
-    uint8_t		len;
-    uint16_t	mss;
-} tcp_mss_option_t;
-
-typedef struct __attribute__((packed)) tcp_h_t {
-    uint16_t 	src_port;
-    uint16_t 	dst_port;
-    uint32_t 	seq_nr;
-    uint32_t 	ack_nr;
-    uint8_t 	dataOffset_reserved;
-    uint8_t 	reserved_flags;
-    uint16_t 	window;
-    uint16_t	checksum;
-    uint16_t	urg_pointer;
-} tcp_hdr_t;
-
-#ifdef TCP_HC
-mutex_t				global_context_counter_mutex;
-uint8_t				global_context_counter;
-#endif
-
-mutex_t				global_sequence_clunter_mutex;
-uint32_t			global_sequence_counter;
-
-void tcp_packet_handler(void);
-uint16_t tcp_csum(ipv6_hdr_t *ipv6_header, tcp_hdr_t *tcp_header);
-void printTCPHeader(tcp_hdr_t *tcp_header);
-void printArrayRange_tcp(uint8_t *udp_header, uint16_t len);
-
-#endif /* TCP_H_ */
->>>>>>> a3b754b6
+#endif /* TCP_H_ */