/**
 * Auto initialization for used modules
 *
 * Copyright (C) 2013  INRIA.
 *
 * This file is subject to the terms and conditions of the GNU Lesser
 * General Public License v2.1. See the file LICENSE in the top level
 * directory for more details.
 *
 * @ingroup auto_init
 * @{
 * @file
 * @brief   initializes any used module that has a trivial init function
 * @author  Oliver Hahm <oliver.hahm@inria.fr>
 * @author  Hauke Petersen <hauke.petersen@fu-berlin.de>
 * @}
 */
#include <stdint.h>
#include <stdio.h>

#include "auto_init.h"

#ifdef MODULE_SHT11
#include "sht11.h"
#endif

#ifdef MODULE_MCI
#include "diskio.h"
#endif

#ifdef MODULE_XTIMER
#include "xtimer.h"
#endif

#ifdef MODULE_RTC
#include "periph/rtc.h"
#endif

#ifdef MODULE_GNRC_SIXLOWPAN
#include "net/gnrc/sixlowpan.h"
#endif

#ifdef MODULE_GNRC_IPV6
#include "net/gnrc/ipv6.h"
#endif

#ifdef MODULE_GNRC_IPV6_NETIF
#include "net/gnrc/ipv6/netif.h"
#endif

#ifdef MODULE_L2_PING
#include "l2_ping.h"
#endif

#ifdef MODULE_GNRC_PKTBUF
#include "net/gnrc/pktbuf.h"
#endif

#ifdef MODULE_GNRC_PKTDUMP
#include "net/gnrc/pktdump.h"
#endif

#ifdef MODULE_GNRC_UDP
#include "net/gnrc/udp.h"
#endif

#ifdef MODULE_GNRC_TCP
#include "net/gnrc/tcp.h"
#endif

#ifdef MODULE_LWIP
#include "lwip.h"
#endif

#ifdef MODULE_OPENTHREAD
#include "ot.h"
#endif

#ifdef MODULE_FIB
#include "net/fib.h"
#endif

#ifdef MODULE_TINYMT32
#include "random.h"
#endif

#ifdef MODULE_GCOAP
#include "net/gcoap.h"
#endif

#define ENABLE_DEBUG (0)
#include "debug.h"

void auto_init(void)
{
#ifdef MODULE_TINYMT32
    random_init(0);
#endif
#ifdef MODULE_XTIMER
    DEBUG("Auto init xtimer module.\n");
    xtimer_init();
#endif
#ifdef MODULE_RTC
    DEBUG("Auto init rtc module.\n");
    rtc_init();
#endif
#ifdef MODULE_SHT11
    DEBUG("Auto init SHT11 module.\n");
    sht11_init();
#endif
#ifdef MODULE_MCI
    DEBUG("Auto init mci module.\n");
    mci_initialize();
#endif
#ifdef MODULE_PROFILING
    extern void profiling_init(void);
    profiling_init();
#endif
#ifdef MODULE_GNRC_PKTBUF
    DEBUG("Auto init gnrc_pktbuf module\n");
    gnrc_pktbuf_init();
#endif
#ifdef MODULE_GNRC_PKTDUMP
    DEBUG("Auto init gnrc_pktdump module.\n");
    gnrc_pktdump_init();
#endif
#ifdef MODULE_GNRC_SIXLOWPAN
    DEBUG("Auto init gnrc_sixlowpan module.\n");
    gnrc_sixlowpan_init();
#endif
#ifdef MODULE_GNRC_IPV6
    DEBUG("Auto init gnrc_ipv6 module.\n");
    gnrc_ipv6_init();
#endif
#ifdef MODULE_GNRC_UDP
    DEBUG("Auto init UDP module.\n");
    gnrc_udp_init();
#endif
#ifdef MODULE_GNRC_TCP
    DEBUG("Auto init TCP module\n");
    gnrc_tcp_init();
#endif
#ifdef MODULE_LWIP
    DEBUG("Bootstraping lwIP.\n");
    lwip_bootstrap();
#endif
#ifdef MODULE_OPENTHREAD
    extern void openthread_bootstrap(void);
    openthread_bootstrap();
#endif
#ifdef MODULE_GCOAP
    DEBUG("Auto init gcoap module.\n");
    gcoap_init();
#endif
#ifdef MODULE_DEVFS
    DEBUG("Mounting /dev\n");
    extern void auto_init_devfs(void);
    auto_init_devfs();
#endif

/* initialize network devices */
#ifdef MODULE_AUTO_INIT_GNRC_NETIF

#ifdef MODULE_AT86RF2XX
    extern void auto_init_at86rf2xx(void);
    auto_init_at86rf2xx();
#endif

#ifdef MODULE_MRF24J40
    extern void auto_init_mrf24j40(void);
    auto_init_mrf24j40();
#endif

#ifdef MODULE_CC2420
    extern void auto_init_cc2420(void);
    auto_init_cc2420();
#endif

#ifdef MODULE_ENCX24J600
    extern void auto_init_encx24j600(void);
    auto_init_encx24j600();
#endif

#ifdef MODULE_ENC28J60
    extern void auto_init_enc28j60(void);
    auto_init_enc28j60();
#endif

#ifdef MODULE_ETHOS
    extern void auto_init_ethos(void);
    auto_init_ethos();
#endif

#ifdef MODULE_GNRC_SLIP
    extern void auto_init_slip(void);
    auto_init_slip();
#endif

#ifdef MODULE_CC110X
    extern void auto_init_cc110x(void);
    auto_init_cc110x();
#endif

#ifdef MODULE_CC2538_RF
    extern void auto_init_cc2538_rf(void);
    auto_init_cc2538_rf();
#endif

#ifdef MODULE_XBEE
    extern void auto_init_xbee(void);
    auto_init_xbee();
#endif

#ifdef MODULE_KW2XRF
    extern void auto_init_kw2xrf(void);
    auto_init_kw2xrf();
#endif

#ifdef MODULE_NETDEV_TAP
    extern void auto_init_netdev_tap(void);
    auto_init_netdev_tap();
#endif

#ifdef MODULE_NORDIC_SOFTDEVICE_BLE
    extern void gnrc_nordic_ble_6lowpan_init(void);
    gnrc_nordic_ble_6lowpan_init();
#endif

#ifdef MODULE_NRFMIN
    extern void gnrc_nrfmin_init(void);
    gnrc_nrfmin_init();
#endif

#ifdef MODULE_W5100
    extern void auto_init_w5100(void);
    auto_init_w5100();
#endif

#endif /* MODULE_AUTO_INIT_GNRC_NETIF */

#ifdef MODULE_GNRC_IPV6_NETIF
    gnrc_ipv6_netif_init_by_dev();
#endif

#ifdef MODULE_GNRC_UHCPC
    extern void auto_init_gnrc_uhcpc(void);
    auto_init_gnrc_uhcpc();
#endif

/* initialize sensors and actuators */
#ifdef MODULE_AUTO_INIT_SAUL
    DEBUG("auto_init SAUL\n");

#ifdef MODULE_SAUL_GPIO
    extern void auto_init_gpio(void);
    auto_init_gpio();
#endif
#ifdef MODULE_SAUL_ADC
    extern void auto_init_adc(void);
    auto_init_adc();
#endif
#ifdef MODULE_LSM303DLHC
    extern void auto_init_lsm303dlhc(void);
    auto_init_lsm303dlhc();
#endif
#ifdef MODULE_LPS331AP
    extern void auto_init_lps331ap(void);
    auto_init_lps331ap();
#endif
#ifdef MODULE_ISL29020
    extern void auto_init_isl29020(void);
    auto_init_isl29020();
#endif
#ifdef MODULE_L3G4200D
    extern void auto_init_l3g4200d(void);
    auto_init_l3g4200d();
#endif
#ifdef MODULE_LIS3DH
    extern void auto_init_lis3dh(void);
    auto_init_lis3dh();
#endif
#ifdef MODULE_MAG3110
    extern void auto_init_mag3110(void);
    auto_init_mag3110();
#endif
#ifdef MODULE_MMA8X5X
    extern void auto_init_mma8x5x(void);
    auto_init_mma8x5x();
#endif
#ifdef MODULE_MPL3115A2
    extern void auto_init_mpl3115a2(void);
    auto_init_mpl3115a2();
#endif
#ifdef MODULE_SI70XX
    extern void auto_init_si70xx(void);
    auto_init_si70xx();
#endif
#ifdef MODULE_BMP180
    extern void auto_init_bmp180(void);
    auto_init_bmp180();
#endif
#if defined(MODULE_BME280) || defined(MODULE_BMP280)
    extern void auto_init_bmx280(void);
    auto_init_bmx280();
#endif
#ifdef MODULE_JC42
    extern void auto_init_jc42(void);
    auto_init_jc42();
#endif
#ifdef MODULE_TSL2561
    extern void auto_init_tsl2561(void);
    auto_init_tsl2561();
#endif
#ifdef MODULE_HDC1000
    extern void auto_init_hdc1000(void);
    auto_init_hdc1000();
#endif
#ifdef MODULE_DHT
    extern void auto_init_dht(void);
    auto_init_dht();
#endif
#ifdef MODULE_TMP006
    extern void auto_init_tmp006(void);
    auto_init_tmp006();
#endif
#ifdef MODULE_TCS37727
    extern void auto_init_tcs37727(void);
    auto_init_tcs37727();
#endif
#ifdef MODULE_VEML6070
    extern void auto_init_veml6070(void);
    auto_init_veml6070();
#endif
#ifdef MODULE_IO1_XPLAINED
    extern void auto_init_io1_xplained(void);
    auto_init_io1_xplained();
#endif
#ifdef MODULE_ADXL345
    extern void auto_init_adxl345(void);
    auto_init_adxl345();
#endif
#ifdef MODULE_LSM6DSL
    extern void auto_init_lsm6dsl(void);
    auto_init_lsm6dsl();
#endif
#ifdef MODULE_ADCXX1C
    extern void auto_init_adcxx1c(void);
    auto_init_adcxx1c();
#endif
<<<<<<< HEAD
#ifdef MODULE_PUSH_BUTTON
    extern void auto_init_push_button(void);
    auto_init_push_button();
=======
#ifdef MODULE_FXOS8700
    extern void auto_init_fxos8700(void);
    auto_init_fxos8700();
>>>>>>> ba57bd81
#endif

#endif /* MODULE_AUTO_INIT_SAUL */

#ifdef MODULE_AUTO_INIT_GNRC_RPL

#ifdef MODULE_GNRC_RPL
    extern void auto_init_gnrc_rpl(void);
    auto_init_gnrc_rpl();
#endif

#endif /* MODULE_AUTO_INIT_GNRC_RPL */

/* initialize storage devices */
#ifdef MODULE_AUTO_INIT_STORAGE
    DEBUG("auto_init STORAGE\n");

#ifdef MODULE_SDCARD_SPI
    extern void auto_init_sdcard_spi(void);
    auto_init_sdcard_spi();
#endif

#endif /* MODULE_AUTO_INIT_STORAGE */

#ifdef MODULE_AUTO_INIT_CAN
    DEBUG("auto_init CAN\n");

    extern void auto_init_candev(void);
    auto_init_candev();

#endif /* MODULE_AUTO_INIT_CAN */
}<|MERGE_RESOLUTION|>--- conflicted
+++ resolved
@@ -347,15 +347,13 @@
     extern void auto_init_adcxx1c(void);
     auto_init_adcxx1c();
 #endif
-<<<<<<< HEAD
 #ifdef MODULE_PUSH_BUTTON
     extern void auto_init_push_button(void);
     auto_init_push_button();
-=======
+#endif
 #ifdef MODULE_FXOS8700
     extern void auto_init_fxos8700(void);
     auto_init_fxos8700();
->>>>>>> ba57bd81
 #endif
 
 #endif /* MODULE_AUTO_INIT_SAUL */
