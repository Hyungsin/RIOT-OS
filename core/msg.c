/**
 * kernel messaging implementation
 *
 * Copyright (C) 2010 Freie Universität Berlin
 *
 * This file subject to the terms and conditions of the GNU General Public
 * License. See the file LICENSE in the top level directory for more details.
 *
 * @ingroup kernel_msg
 * @{
 * @file
 * @author Kaspar Schleiser <kaspar.schleiser@fu-berlin.de>
 * @}
 */

#include "kernel.h"
#include "sched.h"
#include "msg.h"
#include "queue.h"
#include "tcb.h"
#include <stddef.h>
#include <irq.h>
#include <cib.h>

#include "flags.h"

//#define ENABLE_DEBUG
#include "debug.h"

static int queue_msg(tcb_t *target, msg_t *m) {
        int n = cib_put(&(target->msg_queue));

        if (n != -1) {
            target->msg_array[n] = *m;
            return 1;
        }

        return 0;
}

int msg_send(msg_t* m, unsigned int target_pid, bool block) {
    if (inISR()) {
        return msg_send_int(m, target_pid);
    }

    tcb_t *target = (tcb_t*)sched_threads[target_pid];

    m->sender_pid = thread_pid;
    if (m->sender_pid == target_pid) {
        return -1;
    }

    if (target == NULL) {
        return -1;
    }

    dINT();
    if (target->status !=  STATUS_RECEIVE_BLOCKED) {
        if (target->msg_array && queue_msg(target, m)) {
            eINT();
            return 1;
        }

        if (! block ) {
            DEBUG("%s: receiver not waiting. block=%u\n", active_thread->name, block);
            eINT();
            return 0;
        }

        DEBUG("%s: send_blocked.\n", active_thread->name);
        queue_node_t n;
        n.priority = active_thread->priority;
        n.data = (unsigned int) active_thread;
        DEBUG("%s: Adding node to msg_waiters:\n", active_thread->name);

        queue_priority_add(&(target->msg_waiters), &n);

        active_thread->wait_data = (void*) m;

        int newstatus;
        if (active_thread->status == STATUS_REPLY_BLOCKED) {
            newstatus = STATUS_REPLY_BLOCKED;
        } else {
            newstatus = STATUS_SEND_BLOCKED;
        }

        sched_set_status((tcb_t*)active_thread,  newstatus);
        
        DEBUG("%s: back from send block.\n", active_thread->name);
    } else {
        DEBUG("%s: direct msg copy.\n", active_thread->name);
        /* copy msg to target */
        msg_t* target_message = (msg_t*)target->wait_data;
        *target_message = *m;
        sched_set_status(target,  STATUS_PENDING);
    }

    eINT();
    thread_yield();

    return 1;
}

int msg_send_int(msg_t* m, unsigned int target_pid) {
    tcb_t *target = (tcb_t*)sched_threads[target_pid];

    if (target->status ==  STATUS_RECEIVE_BLOCKED) {
        DEBUG("msg_send_int: direct msg copy.\n");

        m->sender_pid = target_pid;

        /* copy msg to target */
        msg_t* target_message = (msg_t*)target->wait_data;
        *target_message = *m;
        sched_set_status(target,  STATUS_PENDING);

        sched_context_switch_request = 1;
        return 1;
    } else {
        DEBUG("msg_send_int: receiver not waiting.\n");
        return (queue_msg(target, m));
    }
}

int msg_send_receive(msg_t *m, msg_t *reply, unsigned int target_pid) {
    dINT();
    tcb_t *me = (tcb_t*) sched_threads[thread_pid];
    sched_set_status(me,  STATUS_REPLY_BLOCKED);
    me->wait_data = (void*) reply;
    msg_send(m, target_pid, true);

    /* msg_send blocks until reply received */
    
    return 1;
}

int msg_reply(msg_t *m, msg_t *reply) {
    int state = disableIRQ();

    tcb_t *target = (tcb_t*)sched_threads[m->sender_pid];
    if (target->status != STATUS_REPLY_BLOCKED) {
        DEBUG("%s: msg_reply(): target \"%s\" not waiting for reply.", active_thread->name, target->name);
        restoreIRQ(state);
        return -1;
    }
    
    DEBUG("%s: msg_reply(): direct msg copy.\n", active_thread->name);
    /* copy msg to target */
<<<<<<< HEAD
    msg* target_message = (msg*)target->wait_data;
=======
    msg_t* target_message = (msg_t*)target->wait_data;
>>>>>>> a6257e52
    *target_message = *reply;
    sched_set_status(target,  STATUS_PENDING);
    restoreIRQ(state);
    thread_yield();

    return 1;
}

int msg_reply_int(msg_t *m, msg_t *reply) {
    tcb_t *target = (tcb_t*)sched_threads[m->sender_pid];
    if (target->status != STATUS_REPLY_BLOCKED) {
        DEBUG("%s: msg_reply_int(): target \"%s\" not waiting for reply.", active_thread->name, target->name);
        return -1;
    }
<<<<<<< HEAD
    msg* target_message = (msg*)target->wait_data;
=======
    msg_t* target_message = (msg_t*)target->wait_data;
>>>>>>> a6257e52
    *target_message = *reply;
    sched_set_status(target,  STATUS_PENDING);
    sched_context_switch_request = 1;
    return 1;
}

int msg_receive(msg_t* m) {
    dINT();
    DEBUG("%s: msg_receive.\n", active_thread->name);

    tcb_t *me = (tcb_t*) sched_threads[thread_pid];

    int n = -1;
    if (me->msg_array) {
        n = cib_get(&(me->msg_queue));
    }

    if (n >= 0) {
        DEBUG("%s: msg_receive(): We've got a queued message.\n", active_thread->name);
        *m = me->msg_array[n];
    } else {
        me->wait_data = (void*) m;
    }

    queue_node_t *node = queue_remove_head(&(me->msg_waiters));

    if (node == NULL) {
        DEBUG("%s: msg_receive(): No thread in waiting list.\n", active_thread->name);
        if (n < 0) {
            DEBUG("%s: msg_receive(): No msg in queue. Going blocked.\n", active_thread->name);
            sched_set_status(me,  STATUS_RECEIVE_BLOCKED);

            eINT();
            thread_yield();

            /* sender copied message */
        }
        return 1;
    } else {
        DEBUG("%s: msg_receive(): Wakeing up waiting thread.\n", active_thread->name);
        tcb_t *sender = (tcb_t*)node->data;

        if (n >= 0) {
            /* we've already got a messgage from the queue.  as there is a
             * waiter, take it's message into the just freed queue space.
             */
            m = &(me->msg_array[cib_put(&(me->msg_queue))]);
        }

        /* copy msg */
        msg_t* sender_msg = (msg_t*)sender->wait_data;
        *m = *sender_msg;

        /* remove sender from queue */
        sender->wait_data = NULL;
        sched_set_status(sender,  STATUS_PENDING);

        eINT();
        return 1;
    }
}

int msg_init_queue(msg_t* array, int num) {
    /* make sure brainfuck condition is met */
    if (num && (num & (num - 1)) == 0) {
        tcb_t *me = (tcb_t*)active_thread;
        me->msg_array = array;
        cib_init(&(me->msg_queue), num);
        return 0;
    } 
    
    return -1;
}<|MERGE_RESOLUTION|>--- conflicted
+++ resolved
@@ -146,11 +146,7 @@
     
     DEBUG("%s: msg_reply(): direct msg copy.\n", active_thread->name);
     /* copy msg to target */
-<<<<<<< HEAD
-    msg* target_message = (msg*)target->wait_data;
-=======
     msg_t* target_message = (msg_t*)target->wait_data;
->>>>>>> a6257e52
     *target_message = *reply;
     sched_set_status(target,  STATUS_PENDING);
     restoreIRQ(state);
@@ -165,11 +161,7 @@
         DEBUG("%s: msg_reply_int(): target \"%s\" not waiting for reply.", active_thread->name, target->name);
         return -1;
     }
-<<<<<<< HEAD
-    msg* target_message = (msg*)target->wait_data;
-=======
     msg_t* target_message = (msg_t*)target->wait_data;
->>>>>>> a6257e52
     *target_message = *reply;
     sched_set_status(target,  STATUS_PENDING);
     sched_context_switch_request = 1;
