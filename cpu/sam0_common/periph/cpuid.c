/*
 * Copyright (C) 2014-2016 Freie Universität Berlin
 *
 * This file is subject to the terms and conditions of the GNU Lesser
 * General Public License v2.1. See the file LICENSE in the top level
 * directory for more details.
 */

/**
 * @ingroup     cpu_sam0_common
 * @ingroup     drivers_periph_cpuid
 * @{
 *
 * @file
 * @brief       Low-level CPUID driver implementation
 *
 * @author      Troels Hoffmeyer <troels.d.hoffmeyer@gmail.com>
 * @author      Hauke Petersen <hauke.petersen@fu-berlin.de>
 *
 * @}
 */

#include <stdint.h>
#include <string.h>

#include "periph/cpuid.h"
#include "board.h"

#define WORD0               (*(volatile uint32_t *)0x0080A00C)
#define WORD1               (*(volatile uint32_t *)0x0080A040)
#define WORD2               (*(volatile uint32_t *)0x0080A044)
#define WORD3               (*(volatile uint32_t *)0x0080A048)

<<<<<<< HEAD
#ifndef HAS_FACTORY_BLOCK
#define HAS_FACTORY_BLOCK 0
#endif

void cpuid_get(void *id)
{
    if (HAS_FACTORY_BLOCK) {
        memset(id, 0, CPUID_LEN);
        memcpy(id, fb_eui64, 8);
    } else {
        uint32_t addr[] = { WORD0, WORD1, WORD2, WORD3 };
        memcpy(id, (void *)addr, CPUID_LEN);
    }
=======
void cpuid_get(void *id)
{
#ifdef HAS_FACTORY_BLCOK
    memset(id, 0, CPUID_LEN);
    memcpy(id, fb_eui64, 8);
#else
    uint32_t addr[] = { WORD0, WORD1, WORD2, WORD3 };
    memcpy(id, (void *)addr, CPUID_LEN);
#endif
>>>>>>> 036c35ef
}<|MERGE_RESOLUTION|>--- conflicted
+++ resolved
@@ -31,21 +31,6 @@
 #define WORD2               (*(volatile uint32_t *)0x0080A044)
 #define WORD3               (*(volatile uint32_t *)0x0080A048)
 
-<<<<<<< HEAD
-#ifndef HAS_FACTORY_BLOCK
-#define HAS_FACTORY_BLOCK 0
-#endif
-
-void cpuid_get(void *id)
-{
-    if (HAS_FACTORY_BLOCK) {
-        memset(id, 0, CPUID_LEN);
-        memcpy(id, fb_eui64, 8);
-    } else {
-        uint32_t addr[] = { WORD0, WORD1, WORD2, WORD3 };
-        memcpy(id, (void *)addr, CPUID_LEN);
-    }
-=======
 void cpuid_get(void *id)
 {
 #ifdef HAS_FACTORY_BLCOK
@@ -55,5 +40,4 @@
     uint32_t addr[] = { WORD0, WORD1, WORD2, WORD3 };
     memcpy(id, (void *)addr, CPUID_LEN);
 #endif
->>>>>>> 036c35ef
 }